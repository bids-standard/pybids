--- conflicted
+++ resolved
@@ -136,18 +136,9 @@
 def test_rename(collection):
     dense_rt = collection.variables['RT'].to_dense(collection.sampling_rate)
     assert len(dense_rt.values) == math.ceil(len(SUBJECTS) * NRUNS * SCAN_LENGTH * collection.sampling_rate)
-<<<<<<< HEAD
-    # test that the name is correctly set for multiple inputs
-    current_names = ['RT', 'respcat', 'respnum']
-    new_names = ['reaction_time', 'response_category', 'response_number']
-    transform.Rename(collection, current_names, output=new_names)
-    assert all(name in collection.variables for name in new_names)
-    assert not any(name in collection.variables for name in current_names)
-=======
     transform.Rename(collection, ['RT'], output=['reaction_time'])
     assert 'reaction_time' in collection.variables
     assert 'RT' not in collection.variables
->>>>>>> 37dc6ead
     col = collection.variables['reaction_time']
     assert col.name == 'reaction_time'
     assert col.onset.max() == 476
