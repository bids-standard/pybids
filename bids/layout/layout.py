--- conflicted
+++ resolved
@@ -238,11 +238,7 @@
 
 
 
-<<<<<<< HEAD
-class BIDSLayout(BIDSLayoutMRIMixin, BIDSLayoutVariablesMixin):
-=======
-class BIDSLayout(BIDSLayoutMRIMixin, BIDSLayoutWritingMixin):
->>>>>>> 51ff9083
+class BIDSLayout(BIDSLayoutMRIMixin, BIDSLayoutWritingMixin, BIDSLayoutVariablesMixin):
     """A convenience class to provide access to an in-memory representation of a BIDS dataset.
 
     .. code-block::
