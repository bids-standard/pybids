[tox]
requires =
  tox>=4
envlist =
<<<<<<< HEAD
  py3{8,9,10,11,12,13}-{full,pre}
  py38-min
=======
  py3{9,10,11,12}-{full,pre}
  py39-min
>>>>>>> eb2f926d
skip_missing_interpreters = true

# Configuration that allows us to split tests across GitHub runners effectively
[gh-actions]
python =
  3.9: py39
  3.10: py310
  3.11: py311
  3.12: py312
  3.13: py313

[gh-actions:env]
DEPENDS =
  min: min
  full: full
  pre: pre

[testenv]
description = Pytest with coverage
labels = test
pip_pre =
  pre: true
pass_env =
  # getpass.getuser() sources for Windows:
  LOGNAME
  USER
  LNAME
  USERNAME
  # Pass user color preferences through
  PY_COLORS
  FORCE_COLOR
  NO_COLOR
  CLICOLOR
  CLICOLOR_FORCE
extras = test
deps =
  min: numpy ==1.22
  min: scipy ==1.8
  min: nibabel ==4.0
  min: pandas ==1.2.0
  # Tested on 0.2.4-0.5.2
  min: formulaic ==0.2.4
  min: sqlalchemy ==1.3.16
  min: num2words ==0.5.5
  min: click ==8.0

commands =
  pytest --doctest-modules -v \
    --cov bids --cov-report xml:cov.xml --cov-report term \
    bids {posargs:-n auto}

[testenv:docs]
description = Build documentation site
labels = docs
allowlist_externals = make
extras = doc
commands =
  make -C doc html

[testenv:spellcheck]
description = Check spelling
labels = check
deps =
  codespell[toml]
skip_install = true
commands =
  codespell . {posargs}

[testenv:build{,-strict}]
labels =
  check
  pre-release
deps =
  build
  twine
skip_install = true
set_env =
  build-strict: PYTHONWARNINGS=error
commands =
  python -m build
  python -m twine check dist/*

[testenv:publish]
depends = build
labels = release
deps =
  twine
skip_install = true
commands =
  python -m twine upload dist/*<|MERGE_RESOLUTION|>--- conflicted
+++ resolved
@@ -2,13 +2,8 @@
 requires =
   tox>=4
 envlist =
-<<<<<<< HEAD
-  py3{8,9,10,11,12,13}-{full,pre}
-  py38-min
-=======
-  py3{9,10,11,12}-{full,pre}
+  py3{9,10,11,12,13}-{full,pre}
   py39-min
->>>>>>> eb2f926d
 skip_missing_interpreters = true
 
 # Configuration that allows us to split tests across GitHub runners effectively
