name: Python tests

# This file tests the claimed support range of PyBIDS including
#
# * Operating systems: Linux, OSX

on:
  push:
    branches:
      - master
      - maint/*
  pull_request: {}
  schedule:
    # 8am EST / 9am EDT Mondays
    - cron: '0 13 * * 1'
  # Allow job to be triggered manually from GitHub interface
  workflow_dispatch:

defaults:
  run:
    shell: bash

# Force tox and pytest to use color
env:
  FORCE_COLOR: true

concurrency:
  group: ${{ github.workflow }}-${{ github.ref }}
  cancel-in-progress: true

permissions:
  contents: read

jobs:
  test:
    # Check each OS, all supported Python, minimum versions and latest releases
    runs-on: ${{ matrix.os }}
    strategy:
      matrix:
        os: ['ubuntu-latest', 'macos-latest']
<<<<<<< HEAD
        python-version: [3.8, 3.9, '3.10', '3.11', '3.12', '3.13']
=======
        python-version: ['3.9', '3.10', '3.11', '3.12']
>>>>>>> eb2f926d
        dependencies: ['full', 'pre']
        include:
          - os: ubuntu-latest
            python-version: '3.9'
            dependencies: min
        exclude:
          # Drop pre tests for SPEC-0-unsupported Python versions
          # See https://scientific-python.org/specs/spec-0000/
          - python-version: '3.9'
            dependencies: pre
          - python-version: '3.10'
            dependencies: pre
      fail-fast: false

    env:
      DEPENDS: ${{ matrix.dependencies }}

    steps:
      - uses: actions/checkout@v4
        with:
          submodules: recursive
          fetch-depth: 0
      - name: Set up Python ${{ matrix.python-version }}
        uses: actions/setup-python@v5
        with:
          python-version: ${{ matrix.python-version }}
          allow-prereleases: true
      - name: Display Python version
        run: python -c "import sys; print(sys.version)"
      - name: Install tox
        run: |
          python -m pip install --upgrade pip
          python -m pip install tox tox-gh-actions
      - name: Show tox config
        run: tox c
      - name: Run tox
        run: tox -v --exit-and-dump-after 1200
      - uses: codecov/codecov-action@v4
        if: ${{ always() }}
        with:
          files: cov.xml
          token: ${{ secrets.CODECOV_TOKEN }}<|MERGE_RESOLUTION|>--- conflicted
+++ resolved
@@ -38,11 +38,7 @@
     strategy:
       matrix:
         os: ['ubuntu-latest', 'macos-latest']
-<<<<<<< HEAD
-        python-version: [3.8, 3.9, '3.10', '3.11', '3.12', '3.13']
-=======
-        python-version: ['3.9', '3.10', '3.11', '3.12']
->>>>>>> eb2f926d
+        python-version: ['3.9', '3.10', '3.11', '3.12', '3.13']
         dependencies: ['full', 'pre']
         include:
           - os: ubuntu-latest
