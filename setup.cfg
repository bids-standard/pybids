<<<<<<< HEAD
[metadata]
name = pybids
url = http://github.com/bids-standard/pybids
author = PyBIDS Developers
author_email = bids-discussion@googlegroups.com
maintainer = PyBIDS Developers
maintainer_email = bids-discussion@googlegroups.com
description = bids: interface with datasets conforming to BIDS
long_description = file:long_description.rst
long_description_content_type = text/x-rst; charset=UTF-8
license = MIT
platforms = OS Independent
classifiers =
    Development Status :: 3 - Alpha
    Environment :: Console
    Intended Audience :: Science/Research
    License :: OSI Approved :: MIT License
    Operating System :: OS Independent
    Programming Language :: Python
    Topic :: Scientific/Engineering

[options]
python_requires = >=3.7
install_requires =
    numpy
    scipy
    nibabel >=2.1
    pandas >=0.23
    formulaic >=0.2.4, <0.4  # Tested on 0.2.4 and 0.3.2
    sqlalchemy <1.4.0.dev0
    bids-validator
    num2words
    click
    frozendict
tests_require =
    pytest >=3.3
    mock
packages = find:
include_package_data = True

[options.extras_require]
doc =
    sphinx >=2.2
    numpydoc
    sphinx_rtd_theme
docs =
    %(doc)s
plotting =
    graphviz
plottings =
    %(plotting)s
test =
    pytest >=3.3
tests =
    %(test)s
ci_tests =
    %(test)s
    %(plotting)s
    codecov
    pytest-cov
    pytest-xdist
tutorial =
    nbconvert
    jinja2 <3  # Required until nbconvert handles all deprecations/removals
    markupsafe <2.1  # Required until we can upgrade jinja2
    jupyter_client
    ipykernel
dev =
    %(doc)s
    %(test)s
    %(plotting)s

[options.entry_points]
console_scripts =
    pybids=bids.cli:cli

[versioneer]
VCS = git
style = pep440-pre
versionfile_source = bids/_version.py
versionfile_build = bids/_version.py
tag_prefix =
parentdir_prefix =

=======
>>>>>>> 2c0469b2
[codespell]
skip = ./.git,external,versioneer.py,_version.py
ignore-words = .github/codespell_ignore_words.txt
exclude-file = .github/codespell_exclude_lines.txt<|MERGE_RESOLUTION|>--- conflicted
+++ resolved
@@ -1,90 +1,3 @@
-<<<<<<< HEAD
-[metadata]
-name = pybids
-url = http://github.com/bids-standard/pybids
-author = PyBIDS Developers
-author_email = bids-discussion@googlegroups.com
-maintainer = PyBIDS Developers
-maintainer_email = bids-discussion@googlegroups.com
-description = bids: interface with datasets conforming to BIDS
-long_description = file:long_description.rst
-long_description_content_type = text/x-rst; charset=UTF-8
-license = MIT
-platforms = OS Independent
-classifiers =
-    Development Status :: 3 - Alpha
-    Environment :: Console
-    Intended Audience :: Science/Research
-    License :: OSI Approved :: MIT License
-    Operating System :: OS Independent
-    Programming Language :: Python
-    Topic :: Scientific/Engineering
-
-[options]
-python_requires = >=3.7
-install_requires =
-    numpy
-    scipy
-    nibabel >=2.1
-    pandas >=0.23
-    formulaic >=0.2.4, <0.4  # Tested on 0.2.4 and 0.3.2
-    sqlalchemy <1.4.0.dev0
-    bids-validator
-    num2words
-    click
-    frozendict
-tests_require =
-    pytest >=3.3
-    mock
-packages = find:
-include_package_data = True
-
-[options.extras_require]
-doc =
-    sphinx >=2.2
-    numpydoc
-    sphinx_rtd_theme
-docs =
-    %(doc)s
-plotting =
-    graphviz
-plottings =
-    %(plotting)s
-test =
-    pytest >=3.3
-tests =
-    %(test)s
-ci_tests =
-    %(test)s
-    %(plotting)s
-    codecov
-    pytest-cov
-    pytest-xdist
-tutorial =
-    nbconvert
-    jinja2 <3  # Required until nbconvert handles all deprecations/removals
-    markupsafe <2.1  # Required until we can upgrade jinja2
-    jupyter_client
-    ipykernel
-dev =
-    %(doc)s
-    %(test)s
-    %(plotting)s
-
-[options.entry_points]
-console_scripts =
-    pybids=bids.cli:cli
-
-[versioneer]
-VCS = git
-style = pep440-pre
-versionfile_source = bids/_version.py
-versionfile_build = bids/_version.py
-tag_prefix =
-parentdir_prefix =
-
-=======
->>>>>>> 2c0469b2
 [codespell]
 skip = ./.git,external,versioneer.py,_version.py
 ignore-words = .github/codespell_ignore_words.txt
