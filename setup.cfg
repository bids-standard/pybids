[metadata]
name = pybids
url = http://github.com/bids-standard/pybids
author = PyBIDS Developers
author_email = bids-discussion@googlegroups.com
maintainer = PyBIDS Developers
maintainer_email = bids-discussion@googlegroups.com
description = bids: interface with datasets conforming to BIDS
long_description = file:long_description.rst
long_description_content_type = text/x-rst; charset=UTF-8
license = MIT
platforms = OS Independent
classifiers =
    Development Status :: 3 - Alpha
    Environment :: Console
    Intended Audience :: Science/Research
    License :: OSI Approved :: MIT License
    Operating System :: OS Independent
    Programming Language :: Python
    Topic :: Scientific/Engineering

[options]
python_requires = >=3.6
install_requires =
    numpy
    scipy
    nibabel >=2.1
    pandas >=0.23
    formulaic ~=0.2.4
    sqlalchemy <1.4.0.dev0
    bids-validator
    num2words
<<<<<<< HEAD
    packaging
=======
    click
>>>>>>> 0f460a8f
tests_require =
    pytest >=3.3
    mock
packages = find:
include_package_data = True

[options.extras_require]
doc =
    sphinx >=2.2
    numpydoc
    sphinx_rtd_theme
docs =
    %(doc)s
plotting =
    graphviz
plottings =
    %(plotting)s
test =
    pytest >=3.3
tests =
    %(test)s
ci_tests =
    %(test)s
    %(plotting)s
    codecov
    pytest-cov
    pytest-xdist
tutorial =
    nbconvert
    jupyter_client
    ipykernel
dev =
    %(doc)s
    %(test)s
    %(plotting)s

[options.entry_points]
console_scripts =
    pybids=bids.cli:cli

[versioneer]
VCS = git
style = pep440-pre
versionfile_source = bids/_version.py
versionfile_build = bids/_version.py
tag_prefix =
parentdir_prefix =

[codespell]
skip = ./.git,external,versioneer.py,_version.py
ignore-words = .github/codespell_ignore_words.txt<|MERGE_RESOLUTION|>--- conflicted
+++ resolved
@@ -30,11 +30,8 @@
     sqlalchemy <1.4.0.dev0
     bids-validator
     num2words
-<<<<<<< HEAD
     packaging
-=======
     click
->>>>>>> 0f460a8f
 tests_require =
     pytest >=3.3
     mock
